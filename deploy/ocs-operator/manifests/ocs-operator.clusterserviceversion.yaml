---
apiVersion: operators.coreos.com/v1alpha1
kind: ClusterServiceVersion
metadata:
  annotations:
    alm-examples: |2-

      [
          {
              "apiVersion": "ocs.openshift.io/v1",
              "kind": "StorageCluster",
              "metadata": {
                  "name": "example-storagecluster",
                  "namespace": "openshift-storage"
              },
              "spec": {
                  "monPVCTemplate": {
                      "spec": {
                          "accessModes": [
                              "ReadWriteOnce"
                          ],
                          "resources": {
                              "requests": {
                                  "storage": "10Gi"
                              }
                          },
                          "storageClassName": "gp2-csi"
                      }
                  },
                  "storageDeviceSets": [
                      {
                          "count": 3,
                          "dataPVCTemplate": {
                              "spec": {
                                  "accessModes": [
                                      "ReadWriteOnce"
                                  ],
                                  "resources": {
                                      "requests": {
                                          "storage": "1Ti"
                                      }
                                  },
                                  "storageClassName": "gp2-csi",
                                  "volumeMode": "Block"
                              }
                          },
                          "name": "example-deviceset",
                          "placement": {},
                          "portable": true,
                          "resources": {}
                      }
                  ]
              }
          }
      ]
    capabilities: Deep Insights
    categories: Storage
    containerImage: quay.io/ocs-dev/ocs-operator:latest
<<<<<<< HEAD
    createdAt: "2025-10-30T10:14:09Z"
=======
    createdAt: "2025-11-20T10:52:58Z"
>>>>>>> 6979b8e8
    description: Red Hat OpenShift Container Storage provides hyperconverged storage
      for applications within an OpenShift cluster.
    external.features.ocs.openshift.io/supported-platforms: '["BareMetal", "None",
      "VSphere", "OpenStack", "oVirt"]'
    external.features.ocs.openshift.io/validation: '{"secrets":["rook-ceph-operator-creds",
      "rook-csi-rbd-node", "rook-csi-rbd-provisioner"], "configMaps": ["rook-ceph-mon-endpoints",
      "rook-ceph-mon"], "storageClasses": ["ceph-rbd"], "cephClusters": ["monitoring-endpoint"]}'
    features.ocs.openshift.io/disabled: '["ss-list", "install-wizard", "block-pool",
      "mcg-resource", "odf-dashboard", "common", "storage-provider", "storage-provisioner",
      "dashboard-resources", "csv-actions", "inventory-item", "alert-actions"]'
    features.ocs.openshift.io/enabled: '["kms", "arbiter", "flexible-scaling", "multus",
      "pool-management", "namespace-store", "mcg-standalone", "taint-nodes", "vault-sa-kms",
      "hpcs-kms"]'
    olm.skipRange: '>=0.0.1 <4.21.0'
    operatorframework.io/initialization-resource: "\n    {\n        \"apiVersion\":
      \"ocs.openshift.io/v1\",\n        \"kind\": \"StorageCluster\",\n        \"metadata\":
      {\n            \"name\": \"example-storagecluster\",\n            \"namespace\":
      \"openshift-storage\"\n        },\n        \"spec\": {\n            \"monPVCTemplate\":
      {\n                \"spec\": {\n                    \"accessModes\": [\n                        \"ReadWriteOnce\"\n
      \                   ],\n                    \"resources\": {\n                        \"requests\":
      {\n                            \"storage\": \"10Gi\"\n                        }\n
      \                   },\n                    \"storageClassName\": \"gp2-csi\"\n
      \               }\n            },\n            \"storageDeviceSets\": [\n                {\n
      \                   \"count\": 3,\n                    \"dataPVCTemplate\":
      {\n                        \"spec\": {\n                            \"accessModes\":
      [\n                                \"ReadWriteOnce\"\n                            ],\n
      \                           \"resources\": {\n                                \"requests\":
      {\n                                    \"storage\": \"1Ti\"\n                                }\n
      \                           },\n                            \"storageClassName\":
      \"gp2-csi\",\n                            \"volumeMode\": \"Block\"\n                        }\n
      \                   },\n                    \"name\": \"example-deviceset\",\n
      \                   \"placement\": {},\n                    \"portable\": true,\n
      \                   \"resources\": {}\n                }\n            ]\n        }\n
      \   }\n\t"
    operatorframework.io/suggested-namespace: openshift-storage
    operators.openshift.io/infrastructure-features: '["disconnected"]'
    operators.operatorframework.io/builder: operator-sdk-v1.30.0
    operators.operatorframework.io/internal-objects: '["ocsinitializations.ocs.openshift.io","storageautoscalers.ocs.openshift.io","storageclusterpeers.ocs.openshift.io","storageconsumers.ocs.openshift.io"]'
    operators.operatorframework.io/operator-type: non-standalone
    operators.operatorframework.io/project_layout: go.kubebuilder.io/v3
    repository: https://github.com/red-hat-storage/ocs-operator
    support: Red Hat
  labels:
    operatorframework.io/arch.amd64: supported
    operatorframework.io/arch.ppc64le: supported
    operatorframework.io/arch.s390x: supported
  name: ocs-operator.v4.21.0
  namespace: placeholder
spec:
  apiservicedefinitions: {}
  cleanup:
    enabled: false
  customresourcedefinitions:
    owned:
    - description: OCSInitialization represents the initial data to be created when
        the operator is installed.
      displayName: OCS Initialization
      kind: OCSInitialization
      name: ocsinitializations.ocs.openshift.io
      version: v1
    - description: StorageAutoScaler represents the automatic storage scaling for
        storage cluster.
      displayName: Storage Auto Scaling
      kind: StorageAutoScaler
      name: storageautoscalers.ocs.openshift.io
      version: v1
    - description: StorageClusterPeer is the Schema for the storageclusterpeers API
      displayName: Storage Cluster Peer
      kind: StorageClusterPeer
      name: storageclusterpeers.ocs.openshift.io
      version: v1
    - description: StorageCluster represents a cluster including Ceph Cluster, NooBaa
        and all the storage and compute resources required.
      displayName: Storage Cluster
      kind: StorageCluster
      name: storageclusters.ocs.openshift.io
      resources:
      - kind: CephCluster
        name: cephclusters.ceph.rook.io
        version: v1
      - kind: NooBaa
        name: noobaas.noobaa.io
        version: v1alpha1
      version: v1
    - description: StorageConsumer is the Schema for the storageconsumers API
      displayName: Storage Consumer
      kind: StorageConsumer
      name: storageconsumers.ocs.openshift.io
      version: v1alpha1
  description: |
    **Red Hat OpenShift Container Storage** deploys three operators.

    ### OpenShift Container Storage operator

    The OpenShift Container Storage operator is the primary operator for OpenShift Container Storage. It serves to facilitate the other operators in OpenShift Container Storage by performing administrative tasks outside their scope as well as watching and configuring their CustomResources.

    ### Rook

    [Rook][1] deploys and manages Ceph on OpenShift, which provides block and file storage.

    # Core Capabilities

    * **Self-managing service:** No matter which supported storage technologies you choose, OpenShift Container Storage ensures that resources can be deployed and managed automatically.

    * **Hyper-scale or hyper-converged:** With OpenShift Container Storage you can either build dedicated storage clusters or hyper-converged clusters where your apps run alongside storage.

    * **File, Block, and Object provided by OpenShift Container Storage:** OpenShift Container Storage integrates Ceph with multiple storage presentations including object storage (compatible with S3), block storage, and POSIX-compliant shared file system.

    * **Your data, protected:** OpenShift Container Storage efficiently distributes and replicates your data across your cluster to minimize the risk of data loss. With snapshots, cloning, and versioning, no more losing sleep over your data.

    * **Elastic storage in your datacenter:** Scale is now possible in your datacenter. Get started with a few terabytes, and easily scale up.

    * **Simplified data management:** Easily create hybrid and multi-cloud data storage for your workloads, using a single namespace.

    [1]: https://rook.io
  displayName: OpenShift Container Storage
  icon:
  - base64data: PHN2ZyBpZD0iTGF5ZXJfMSIgZGF0YS1uYW1lPSJMYXllciAxIiB4bWxucz0iaHR0cDovL3d3dy53My5vcmcvMjAwMC9zdmciIHZpZXdCb3g9IjAgMCAxOTIgMTQ1Ij48ZGVmcz48c3R5bGU+LmNscy0xe2ZpbGw6I2UwMDt9PC9zdHlsZT48L2RlZnM+PHRpdGxlPlJlZEhhdC1Mb2dvLUhhdC1Db2xvcjwvdGl0bGU+PHBhdGggZD0iTTE1Ny43Nyw2Mi42MWExNCwxNCwwLDAsMSwuMzEsMy40MmMwLDE0Ljg4LTE4LjEsMTcuNDYtMzAuNjEsMTcuNDZDNzguODMsODMuNDksNDIuNTMsNTMuMjYsNDIuNTMsNDRhNi40Myw2LjQzLDAsMCwxLC4yMi0xLjk0bC0zLjY2LDkuMDZhMTguNDUsMTguNDUsMCwwLDAtMS41MSw3LjMzYzAsMTguMTEsNDEsNDUuNDgsODcuNzQsNDUuNDgsMjAuNjksMCwzNi40My03Ljc2LDM2LjQzLTIxLjc3LDAtMS4wOCwwLTEuOTQtMS43My0xMC4xM1oiLz48cGF0aCBjbGFzcz0iY2xzLTEiIGQ9Ik0xMjcuNDcsODMuNDljMTIuNTEsMCwzMC42MS0yLjU4LDMwLjYxLTE3LjQ2YTE0LDE0LDAsMCwwLS4zMS0zLjQybC03LjQ1LTMyLjM2Yy0xLjcyLTcuMTItMy4yMy0xMC4zNS0xNS43My0xNi42QzEyNC44OSw4LjY5LDEwMy43Ni41LDk3LjUxLjUsOTEuNjkuNSw5MCw4LDgzLjA2LDhjLTYuNjgsMC0xMS42NC01LjYtMTcuODktNS42LTYsMC05LjkxLDQuMDktMTIuOTMsMTIuNSwwLDAtOC40MSwyMy43Mi05LjQ5LDI3LjE2QTYuNDMsNi40MywwLDAsMCw0Mi41Myw0NGMwLDkuMjIsMzYuMywzOS40NSw4NC45NCwzOS40NU0xNjAsNzIuMDdjMS43Myw4LjE5LDEuNzMsOS4wNSwxLjczLDEwLjEzLDAsMTQtMTUuNzQsMjEuNzctMzYuNDMsMjEuNzdDNzguNTQsMTA0LDM3LjU4LDc2LjYsMzcuNTgsNTguNDlhMTguNDUsMTguNDUsMCwwLDEsMS41MS03LjMzQzIyLjI3LDUyLC41LDU1LC41LDc0LjIyYzAsMzEuNDgsNzQuNTksNzAuMjgsMTMzLjY1LDcwLjI4LDQ1LjI4LDAsNTYuNy0yMC40OCw1Ni43LTM2LjY1LDAtMTIuNzItMTEtMjcuMTYtMzAuODMtMzUuNzgiLz48L3N2Zz4=
    mediatype: image/svg+xml
  install:
    spec:
      clusterPermissions:
      - rules:
        - apiGroups:
          - apiextensions.k8s.io
          resources:
          - customresourcedefinitions
          verbs:
          - create
          - get
          - list
          - update
          - watch
        - apiGroups:
          - apps
          resources:
          - daemonsets
          - deployments
          - replicasets
          - statefulsets
          verbs:
          - create
          - delete
          - get
          - list
          - update
          - watch
        - apiGroups:
          - authentication.k8s.io
          resources:
          - tokenreviews
          verbs:
          - create
        - apiGroups:
          - authorization.k8s.io
          resources:
          - subjectaccessreviews
          verbs:
          - create
        - apiGroups:
          - batch
          resources:
          - cronjobs
          - jobs
          verbs:
          - create
          - delete
          - get
          - list
          - update
          - watch
        - apiGroups:
          - ceph.rook.io
          resources:
          - cephblockpoolradosnamespaces
          - cephfilesystemsubvolumegroups
          verbs:
          - create
          - delete
          - get
          - list
          - patch
          - update
          - watch
        - apiGroups:
          - ceph.rook.io
          resources:
          - cephblockpools
          - cephclients
          - cephclusters
          - cephfilesystems
          - cephnfses
          - cephobjectstores
          - cephobjectstoreusers
          - cephrbdmirrors
          verbs:
          - create
          - delete
          - get
          - list
          - update
          - watch
        - apiGroups:
          - cluster.open-cluster-management.io
          resources:
          - clusterclaims
          verbs:
          - create
          - get
          - list
          - update
          - watch
        - apiGroups:
          - config.openshift.io
          resources:
          - clusterversions
          - infrastructures
          - networks
          verbs:
          - get
          - list
          - watch
        - apiGroups:
          - coordination.k8s.io
          resources:
          - leases
          verbs:
          - create
          - get
          - list
          - update
        - apiGroups:
          - ""
          resources:
          - configmaps
          - endpoints
          - events
          - nodes
          - persistentvolumeclaims
          - persistentvolumes
          - pods
          - secrets
          - serviceaccounts
          - services
          verbs:
          - create
          - delete
          - get
          - list
          - patch
          - update
          - watch
        - apiGroups:
          - ""
          resources:
          - configmaps/finalizers
          verbs:
          - update
        - apiGroups:
          - ""
          resources:
          - namespaces
          verbs:
          - get
        - apiGroups:
          - csiaddons.openshift.io
          resources:
          - networkfenceclasses
          verbs:
          - create
          - delete
          - get
          - list
          - update
          - watch
        - apiGroups:
          - groupsnapshot.storage.k8s.io
          - groupsnapshot.storage.openshift.io
          resources:
          - volumegroupsnapshotclasses
          verbs:
          - create
          - delete
          - get
          - list
          - update
          - watch
        - apiGroups:
          - k8s.cni.cncf.io
          resources:
          - network-attachment-definitions
          verbs:
          - get
          - list
          - watch
        - apiGroups:
          - monitoring.coreos.com
          resources:
          - alertmanagers
          - prometheuses
          - servicemonitors
          verbs:
          - create
          - delete
          - get
          - list
          - patch
          - update
          - watch
        - apiGroups:
          - monitoring.coreos.com
          resourceNames:
          - k8s
          resources:
          - prometheuses/api
          verbs:
          - get
        - apiGroups:
          - monitoring.coreos.com
          resources:
          - prometheusrules
          verbs:
          - create
          - delete
          - get
          - list
          - update
          - watch
        - apiGroups:
          - noobaa.io
          resources:
          - noobaaaccounts
          - noobaas
          verbs:
          - create
          - delete
          - get
          - list
          - update
          - watch
        - apiGroups:
          - objectbucket.io
          resources:
          - objectbucketclaims
          - objectbuckets
          verbs:
          - get
          - list
          - watch
        - apiGroups:
          - ocs.openshift.io
          resources:
          - '*'
          - storageclusterpeers
          - storageconsumers
          verbs:
          - create
          - delete
          - get
          - list
          - patch
          - update
          - watch
        - apiGroups:
          - ocs.openshift.io
          resources:
          - storageclusterpeers/finalizers
          verbs:
          - update
        - apiGroups:
          - ocs.openshift.io
          resources:
          - storageclusterpeers/status
          - storageconsumers/status
          verbs:
          - get
          - patch
          - update
        - apiGroups:
          - ocs.openshift.io
          resources:
          - storageclusters
          verbs:
          - get
          - list
          - watch
        - apiGroups:
          - operators.coreos.com
          resources:
          - clusterserviceversions
          verbs:
          - delete
          - get
          - list
          - patch
          - update
          - watch
        - apiGroups:
          - operators.coreos.com
          resources:
          - operatorconditions
          verbs:
          - create
          - delete
          - get
          - list
          - patch
          - update
          - watch
        - apiGroups:
          - quota.openshift.io
          resources:
          - clusterresourcequotas
          verbs:
          - create
          - delete
          - get
          - list
          - update
          - watch
        - apiGroups:
          - rbac.authorization.k8s.io
          resources:
          - clusterrolebindings
          - clusterroles
          - rolebindings
          - roles
          verbs:
          - create
          - delete
          - get
          - list
          - patch
          - update
          - watch
        - apiGroups:
          - route.openshift.io
          resources:
          - routes
          verbs:
          - create
          - delete
          - list
          - update
          - watch
        - apiGroups:
          - security.openshift.io
          resources:
          - securitycontextconstraints
          verbs:
          - create
          - get
          - update
        - apiGroups:
          - security.openshift.io
          resourceNames:
          - hostnetwork-v2
          resources:
          - securitycontextconstraints
          verbs:
          - use
        - apiGroups:
          - security.openshift.io
          resourceNames:
          - privileged
          resources:
          - securitycontextconstraints
          verbs:
          - create
          - get
          - update
        - apiGroups:
          - snapshot.storage.k8s.io
          resources:
          - volumesnapshotclasses
          verbs:
          - create
          - delete
          - get
          - update
          - watch
        - apiGroups:
          - storage.k8s.io
          resources:
          - storageclasses
          verbs:
          - create
          - delete
          - get
          - list
          - update
          - watch
        - apiGroups:
          - template.openshift.io
          resources:
          - templates
          verbs:
          - create
          - delete
          - get
          - list
          - update
          - watch
        serviceAccountName: ocs-operator
      - rules:
        - apiGroups:
          - storage.k8s.io
          resources:
          - storageclasses
          verbs:
          - get
          - list
          - watch
        - apiGroups:
          - snapshot.storage.k8s.io
          resources:
          - volumesnapshotclasses
          verbs:
          - get
          - list
          - watch
        - apiGroups:
          - groupsnapshot.storage.k8s.io
          - groupsnapshot.storage.openshift.io
          resources:
          - volumegroupsnapshotclasses
          verbs:
          - get
          - list
          - watch
        - apiGroups:
          - csiaddons.openshift.io
          resources:
          - networkfenceclasses
          verbs:
          - get
          - list
          - watch
        serviceAccountName: ocs-provider-server
      - rules:
        - apiGroups:
          - authentication.k8s.io
          resources:
          - tokenreviews
          verbs:
          - create
        - apiGroups:
          - authorization.k8s.io
          resources:
          - subjectaccessreviews
          - selfsubjectaccessreviews
          verbs:
          - create
        - apiGroups:
          - storage.k8s.io
          resources:
          - storageclasses
          verbs:
          - create
          - get
          - list
          - watch
        - apiGroups:
          - objectbucket.io
          resources:
          - objectbuckets
          verbs:
          - get
          - list
          - watch
        - apiGroups:
          - ceph.rook.io
          resources:
          - cephobjectstores
          verbs:
          - get
          - list
          - watch
        - apiGroups:
          - ocs.openshift.io
          resources:
          - storageclusters
          verbs:
          - get
          - list
          - watch
        serviceAccountName: ux-backend-server
      deployments:
      - name: ocs-operator
        spec:
          replicas: 1
          selector:
            matchLabels:
              name: ocs-operator
          strategy:
            type: Recreate
          template:
            metadata:
              labels:
                name: ocs-operator
            spec:
              containers:
              - args:
                - --enable-leader-election
                - --health-probe-bind-address=:8081
                command:
                - ocs-operator
                env:
                - name: WATCH_NAMESPACE
                  valueFrom:
                    fieldRef:
                      fieldPath: metadata.annotations['olm.targetNamespaces']
                - name: KUBE_RBAC_PROXY_IMAGE
                  value: gcr.io/kubebuilder/kube-rbac-proxy:v0.13.1
                - name: OCS_METRICS_EXPORTER_IMAGE
                  value: quay.io/ocs-dev/ocs-metrics-exporter:latest
                - name: ROOK_CEPH_IMAGE
                  value: quay.io/ocs-dev/rook-ceph:vmaster-b0d17ebba
                - name: CEPH_IMAGE
                  value: quay.io/ceph/ceph:v19.2.3
                - name: NOOBAA_CORE_IMAGE
                  value: quay.io/noobaa/noobaa-core:master-20250730
                - name: NOOBAA_DB_IMAGE
                  value: quay.io/sclorg/postgresql-15-c9s
                - name: PROVIDER_API_SERVER_IMAGE
                  value: quay.io/ocs-dev/ocs-operator:latest
                - name: ONBOARDING_VALIDATION_KEYS_GENERATOR_IMAGE
                  value: quay.io/ocs-dev/ocs-operator:latest
                - name: OPERATOR_NAMESPACE
                  valueFrom:
                    fieldRef:
                      fieldPath: metadata.namespace
                image: quay.io/ocs-dev/ocs-operator:latest
                imagePullPolicy: Always
                livenessProbe:
                  failureThreshold: 3
                  httpGet:
                    path: /healthz
                    port: healthz
                  initialDelaySeconds: 15
                  periodSeconds: 10
                  timeoutSeconds: 5
                name: ocs-operator
                ports:
                - containerPort: 8081
                  name: healthz
                readinessProbe:
                  failureThreshold: 3
                  httpGet:
                    path: /readyz
                    port: healthz
                  initialDelaySeconds: 5
                  periodSeconds: 10
                  timeoutSeconds: 5
                resources:
                  limits:
                    cpu: 250m
                    memory: 512Mi
                  requests:
                    cpu: 50m
                    memory: 128Mi
                securityContext:
                  allowPrivilegeEscalation: false
                  capabilities:
                    drop:
                    - all
                  readOnlyRootFilesystem: true
                terminationMessagePolicy: FallbackToLogsOnError
                volumeMounts:
                - mountPath: /etc/private-key
                  name: onboarding-private-key
              priorityClassName: system-cluster-critical
              securityContext:
                runAsNonRoot: true
              serviceAccountName: ocs-operator
              terminationGracePeriodSeconds: 10
              tolerations:
              - effect: NoSchedule
                key: node.ocs.openshift.io/storage
                operator: Equal
                value: "true"
              volumes:
              - name: onboarding-private-key
                secret:
                  optional: true
                  secretName: onboarding-private-key
      - name: ux-backend-server
        spec:
          replicas: 1
          selector:
            matchLabels:
              app: ux-backend-server
              app.kubernetes.io/component: ux-backend-server
              app.kubernetes.io/name: ux-backend-server
          strategy:
            type: Recreate
          template:
            metadata:
              labels:
                app: ux-backend-server
                app.kubernetes.io/component: ux-backend-server
                app.kubernetes.io/name: ux-backend-server
            spec:
              containers:
              - command:
                - /usr/local/bin/ux-backend-server
                env:
                - name: ONBOARDING_TOKEN_LIFETIME
                - name: UX_BACKEND_PORT
                - name: TLS_ENABLED
                - name: POD_NAMESPACE
                  valueFrom:
                    fieldRef:
                      fieldPath: metadata.namespace
                image: quay.io/ocs-dev/ocs-operator:latest
                imagePullPolicy: IfNotPresent
                name: ux-backend-server
                ports:
                - containerPort: 8080
                resources:
                  limits:
                    cpu: 250m
                    memory: 512Mi
                  requests:
                    cpu: 50m
                    memory: 128Mi
                securityContext:
                  readOnlyRootFilesystem: true
                  runAsNonRoot: true
                volumeMounts:
                - mountPath: /etc/private-key
                  name: onboarding-private-key
                - mountPath: /etc/tls/private
                  name: ux-cert-secret
              - args:
                - -provider=openshift
                - -https-address=:8888
                - -http-address=
                - -email-domain=*
                - -upstream=http://localhost:8080/
                - -tls-cert=/etc/tls/private/tls.crt
                - -tls-key=/etc/tls/private/tls.key
                - -cookie-secret-file=/etc/proxy/secrets/session_secret
                - -openshift-service-account=ux-backend-server
                - -openshift-delegate-urls={"/":{"group":"ocs.openshift.io","resource":"storageclusters","namespace":"openshift-storage","verb":"create"},"/info/":{"group":"authorization.k8s.io","resource":"selfsubjectaccessreviews","verb":"create"}}
                - -openshift-ca=/var/run/secrets/kubernetes.io/serviceaccount/ca.crt
                image: quay.io/openshift/origin-oauth-proxy:4.20.0
                imagePullPolicy: IfNotPresent
                name: oauth-proxy
                ports:
                - containerPort: 8888
                resources:
                  limits:
                    cpu: 25m
                    memory: 256Mi
                  requests:
                    cpu: 5m
                    memory: 50Mi
                securityContext:
                  readOnlyRootFilesystem: true
                  runAsNonRoot: true
                volumeMounts:
                - mountPath: /etc/proxy/secrets
                  name: ux-proxy-secret
                - mountPath: /etc/tls/private
                  name: ux-cert-secret
              priorityClassName: system-cluster-critical
              serviceAccountName: ux-backend-server
              tolerations:
              - effect: NoSchedule
                key: node.ocs.openshift.io/storage
                operator: Equal
                value: "true"
              volumes:
              - name: onboarding-private-key
                secret:
                  optional: true
                  secretName: onboarding-private-key
              - name: ux-proxy-secret
                secret:
                  secretName: ux-backend-proxy
              - name: ux-cert-secret
                secret:
                  secretName: ux-cert-secret
    strategy: deployment
  installModes:
  - supported: true
    type: OwnNamespace
  - supported: true
    type: SingleNamespace
  - supported: false
    type: MultiNamespace
  - supported: false
    type: AllNamespaces
  keywords:
  - storage
  - rook
  - ceph
  - block storage
  - shared filesystem
  - object storage
  links:
  - name: Source Code
    url: https://github.com/red-hat-storage/ocs-operator
  maintainers:
  - email: ocs-support@redhat.com
    name: Red Hat Support
  maturity: alpha
  minKubeVersion: 1.16.0
  provider:
    name: Red Hat
  relatedImages:
  - image: quay.io/ocs-dev/rook-ceph:vmaster-b0d17ebba
    name: rook-container
  - image: quay.io/ceph/ceph:v19.2.3
    name: ceph-container
  - image: quay.io/ocs-dev/ocs-must-gather:latest
    name: ocs-must-gather
  - image: quay.io/ocs-dev/ocs-metrics-exporter:latest
    name: ocs-metrics-exporter
  - image: quay.io/openshift/origin-oauth-proxy:4.20.0
    name: ux-backend-oauth-image
  - image: gcr.io/kubebuilder/kube-rbac-proxy:v0.13.1
    name: kube-rbac-proxy
  version: 4.21.0<|MERGE_RESOLUTION|>--- conflicted
+++ resolved
@@ -56,11 +56,7 @@
     capabilities: Deep Insights
     categories: Storage
     containerImage: quay.io/ocs-dev/ocs-operator:latest
-<<<<<<< HEAD
-    createdAt: "2025-10-30T10:14:09Z"
-=======
     createdAt: "2025-11-20T10:52:58Z"
->>>>>>> 6979b8e8
     description: Red Hat OpenShift Container Storage provides hyperconverged storage
       for applications within an OpenShift cluster.
     external.features.ocs.openshift.io/supported-platforms: '["BareMetal", "None",
